--- conflicted
+++ resolved
@@ -52,12 +52,8 @@
     sess = ad.create_distributed_session()
     sess.run(...)
 ```
-<<<<<<< HEAD
 Ready to try? Please refer to the examples in our [Getting Started page](https://petuum.github.io/autodist/usage/tutorials/getting-started.html).
 
-=======
-Ready to try? Please refer to an intuitive example in our doc to [get started](https://petuum.github.io/autodist/usage/tutorials/getting-started.html).
->>>>>>> 3bc8fed7
 ## References & Acknowledgements
 
 We learned and borrowed insights from a few open source projects
